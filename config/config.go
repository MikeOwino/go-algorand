// Copyright (C) 2019-2020 Algorand, Inc.
// This file is part of go-algorand
//
// go-algorand is free software: you can redistribute it and/or modify
// it under the terms of the GNU Affero General Public License as
// published by the Free Software Foundation, either version 3 of the
// License, or (at your option) any later version.
//
// go-algorand is distributed in the hope that it will be useful,
// but WITHOUT ANY WARRANTY; without even the implied warranty of
// MERCHANTABILITY or FITNESS FOR A PARTICULAR PURPOSE.  See the
// GNU Affero General Public License for more details.
//
// You should have received a copy of the GNU Affero General Public License
// along with go-algorand.  If not, see <https://www.gnu.org/licenses/>.

package config

import (
	"encoding/json"
	"errors"
	"io"
	"os"
	"os/user"
	"path/filepath"
	"strings"
	"time"

	"github.com/algorand/go-algorand/protocol"
	"github.com/algorand/go-algorand/util/codecs"
)

// Devnet identifies the 'development network' use for development and not generally accessible publicly
const Devnet protocol.NetworkID = "devnet"

// Devtestnet identifies the 'development network for tests' use for running tests against development and not generally accessible publicly
const Devtestnet protocol.NetworkID = "devtestnet"

// Testnet identifies the publicly-available test network
const Testnet protocol.NetworkID = "testnet"

// Mainnet identifies the publicly-available real-money network
const Mainnet protocol.NetworkID = "mainnet"

// GenesisJSONFile is the name of the genesis.json file
const GenesisJSONFile = "genesis.json"

<<<<<<< HEAD
// Global defines global Algorand protocol parameters which should not be overriden.
type Global struct {
	SmallLambda time.Duration // min amount of time to wait for leader's credential (i.e., time to propagate one credential)
	BigLambda   time.Duration // max amount of time to wait for leader's proposal (i.e., time to propagate one block)
}

// Protocol holds the global configuration settings for the agreement protocol,
// initialized with our current defaults. This is used across all nodes we create.
var Protocol = Global{
	SmallLambda: 2000 * time.Millisecond,
	BigLambda:   15000 * time.Millisecond,
}

// ConsensusParams specifies settings that might vary based on the
// particular version of the consensus protocol.
type ConsensusParams struct {
	// Consensus protocol upgrades.  Votes for upgrades are collected for
	// UpgradeVoteRounds.  If the number of positive votes is over
	// UpgradeThreshold, the proposal is accepted.
	//
	// UpgradeVoteRounds needs to be long enough to collect an
	// accurate sample of participants, and UpgradeThreshold needs
	// to be high enough to ensure that there are sufficient participants
	// after the upgrade.
	//
	// A consensus protocol upgrade may specify the delay between its
	// acceptance and its execution.  This gives clients time to notify
	// users.  This delay is specified by the upgrade proposer and must
	// be between MinUpgradeWaitRounds and MaxUpgradeWaitRounds (inclusive)
	// in the old protocol's parameters.  Note that these parameters refer
	// to the representation of the delay in a block rather than the actual
	// delay: if the specified delay is zero, it is equivalent to
	// DefaultUpgradeWaitRounds.
	//
	// The maximum length of a consensus version string is
	// MaxVersionStringLen.
	UpgradeVoteRounds        uint64
	UpgradeThreshold         uint64
	DefaultUpgradeWaitRounds uint64
	MinUpgradeWaitRounds     uint64
	MaxUpgradeWaitRounds     uint64
	MaxVersionStringLen      int

	// MaxTxnBytesPerBlock determines the maximum number of bytes
	// that transactions can take up in a block.  Specifically,
	// the sum of the lengths of encodings of each transaction
	// in a block must not exceed MaxTxnBytesPerBlock.
	MaxTxnBytesPerBlock int

	// MaxTxnBytesPerBlock is the maximum size of a transaction's Note field.
	MaxTxnNoteBytes int

	// MaxTxnLife is how long a transaction can be live for:
	// the maximum difference between LastValid and FirstValid.
	//
	// Note that in a protocol upgrade, the ledger must first be upgraded
	// to hold more past blocks for this value to be raised.
	MaxTxnLife uint64

	// ApprovedUpgrades describes the upgrade proposals that this protocol
	// implementation will vote for, along with their delay value
	// (in rounds).  A delay value of zero is the same as a delay of
	// DefaultUpgradeWaitRounds.
	ApprovedUpgrades map[protocol.ConsensusVersion]uint64

	// SupportGenesisHash indicates support for the GenesisHash
	// fields in transactions (and requires them in blocks).
	SupportGenesisHash bool

	// RequireGenesisHash indicates that GenesisHash must be present
	// in every transaction.
	RequireGenesisHash bool

	// DefaultKeyDilution specifies the granularity of top-level ephemeral
	// keys. KeyDilution is the number of second-level keys in each batch,
	// signed by a top-level "batch" key.  The default value can be
	// overriden in the account state.
	DefaultKeyDilution uint64

	// MinBalance specifies the minimum balance that can appear in
	// an account.  To spend money below MinBalance requires issuing
	// an account-closing transaction, which transfers all of the
	// money from the account, and deletes the account state.
	MinBalance uint64

	// MinTxnFee specifies the minimum fee allowed on a transaction.
	// A minimum fee is necessary to prevent DoS. In some sense this is
	// a way of making the spender subsidize the cost of storing this transaction.
	MinTxnFee uint64

	// RewardUnit specifies the number of MicroAlgos corresponding to one reward
	// unit.
	//
	// Rewards are received by whole reward units.  Fractions of
	// RewardUnits do not receive rewards.
	RewardUnit uint64

	// RewardsRateRefreshInterval is the number of rounds after which the
	// rewards level is recomputed for the next RewardsRateRefreshInterval rounds.
	RewardsRateRefreshInterval uint64

	// seed-related parameters
	SeedLookback        uint64 // how many blocks back we use seeds from in sortition. delta_s in the spec
	SeedRefreshInterval uint64 // how often an old block hash is mixed into the seed. delta_r in the spec

	// ledger retention policy
	MaxBalLookback uint64 // (current round - MaxBalLookback) is the oldest round the ledger must answer balance queries for

	// sortition threshold factors
	NumProposers           uint64
	SoftCommitteeSize      uint64
	SoftCommitteeThreshold uint64
	CertCommitteeSize      uint64
	CertCommitteeThreshold uint64
	NextCommitteeSize      uint64 // for any non-FPR votes >= deadline step, committee sizes and thresholds are constant
	NextCommitteeThreshold uint64
	LateCommitteeSize      uint64
	LateCommitteeThreshold uint64
	RedoCommitteeSize      uint64
	RedoCommitteeThreshold uint64
	DownCommitteeSize      uint64
	DownCommitteeThreshold uint64

	FastRecoveryLambda    time.Duration // time between fast recovery attempts
	FastPartitionRecovery bool          // set when fast partition recovery is enabled

	// commit to payset using a hash of entire payset,
	// instead of txid merkle tree
	PaysetCommitFlat bool

	MaxTimestampIncrement int64 // maximum time between timestamps on successive blocks

	// support for the efficient encoding in SignedTxnInBlock
	SupportSignedTxnInBlock bool

	// force the FeeSink address to be non-participating in the genesis balances.
	ForceNonParticipatingFeeSink bool

	// support for ApplyData in SignedTxnInBlock
	ApplyData bool

	// track reward distributions in ApplyData
	RewardsInApplyData bool

	// domain-separated credentials
	CredentialDomainSeparationEnabled bool

	// support for transactions that mark an account non-participating
	SupportBecomeNonParticipatingTransactions bool

	// fix the rewards calculation by avoiding subtracting too much from the rewards pool
	PendingResidueRewards bool

	// asset support
	Asset bool

	// max number of assets per account
	MaxAssetsPerAccount int

	// max length of asset name
	MaxAssetNameBytes int

	// max length of asset unit name
	MaxAssetUnitNameBytes int

	// max length of asset url
	MaxAssetURLBytes int

	// support sequential transaction counter TxnCounter
	TxnCounter bool

	// transaction groups
	SupportTxGroups bool

	// max group size
	MaxTxGroupSize int

	// support for transaction leases
	SupportTransactionLeases bool

	// 0 for no support, otherwise highest version supported
	LogicSigVersion uint64

	// len(LogicSig.Logic) + len(LogicSig.Args[*]) must be less than this
	LogicSigMaxSize uint64

	// sum of estimated op cost must be less than this
	LogicSigMaxCost uint64

	// max decimal precision for assets
	MaxAssetDecimals uint32
}

// Consensus tracks the protocol-level settings for different versions of the
// consensus protocol.
var Consensus map[protocol.ConsensusVersion]ConsensusParams

// MaxVoteThreshold is the largest threshold for a bundle over all supported
// consensus protocols, used for decoding purposes.
var MaxVoteThreshold int

func maybeMaxVoteThreshold(t uint64) {
	if int(t) > MaxVoteThreshold {
		MaxVoteThreshold = int(t)
	}
}

func init() {
	Consensus = make(map[protocol.ConsensusVersion]ConsensusParams)

	initConsensusProtocols()
	initConsensusTestProtocols()

	// This must appear last, since it depends on all of the other
	// versions to already be registered (by the above calls).
	initConsensusTestFastUpgrade()

	// Allow tuning SmallLambda for faster consensus in single-machine e2e
	// tests.  Useful for development.  This might make sense to fold into
	// a protocol-version-specific setting, once we move SmallLambda into
	// ConsensusParams.
	algoSmallLambda, err := strconv.ParseInt(os.Getenv("ALGOSMALLLAMBDAMSEC"), 10, 64)
	if err == nil {
		Protocol.SmallLambda = time.Duration(algoSmallLambda) * time.Millisecond
	}

	for _, p := range Consensus {
		maybeMaxVoteThreshold(p.SoftCommitteeThreshold)
		maybeMaxVoteThreshold(p.CertCommitteeThreshold)
		maybeMaxVoteThreshold(p.NextCommitteeThreshold)
		maybeMaxVoteThreshold(p.LateCommitteeThreshold)
		maybeMaxVoteThreshold(p.RedoCommitteeThreshold)
		maybeMaxVoteThreshold(p.DownCommitteeThreshold)
	}
}

func initConsensusProtocols() {
	// WARNING: copying a ConsensusParams by value into a new variable
	// does not copy the ApprovedUpgrades map.  Make sure that each new
	// ConsensusParams structure gets a fresh ApprovedUpgrades map.

	// Base consensus protocol version, v7.
	v7 := ConsensusParams{
		UpgradeVoteRounds:        10000,
		UpgradeThreshold:         9000,
		DefaultUpgradeWaitRounds: 10000,
		MaxVersionStringLen:      64,

		MinBalance:          10000,
		MinTxnFee:           1000,
		MaxTxnLife:          1000,
		MaxTxnNoteBytes:     1024,
		MaxTxnBytesPerBlock: 1000000,
		DefaultKeyDilution:  10000,

		MaxTimestampIncrement: 25,

		RewardUnit:                 1e6,
		RewardsRateRefreshInterval: 5e5,

		ApprovedUpgrades: map[protocol.ConsensusVersion]uint64{},

		NumProposers:           30,
		SoftCommitteeSize:      2500,
		SoftCommitteeThreshold: 1870,
		CertCommitteeSize:      1000,
		CertCommitteeThreshold: 720,
		NextCommitteeSize:      10000,
		NextCommitteeThreshold: 7750,
		LateCommitteeSize:      10000,
		LateCommitteeThreshold: 7750,
		RedoCommitteeSize:      10000,
		RedoCommitteeThreshold: 7750,
		DownCommitteeSize:      10000,
		DownCommitteeThreshold: 7750,

		FastRecoveryLambda: 5 * time.Minute,

		SeedLookback:        2,
		SeedRefreshInterval: 100,

		MaxBalLookback: 320,

		MaxTxGroupSize: 1,
	}

	v7.ApprovedUpgrades = map[protocol.ConsensusVersion]uint64{}
	Consensus[protocol.ConsensusV7] = v7

	// v8 uses parameters and a seed derivation policy (the "twin seeds") from Georgios' new analysis
	v8 := v7

	v8.SeedRefreshInterval = 80
	v8.NumProposers = 9
	v8.SoftCommitteeSize = 2990
	v8.SoftCommitteeThreshold = 2267
	v8.CertCommitteeSize = 1500
	v8.CertCommitteeThreshold = 1112
	v8.NextCommitteeSize = 5000
	v8.NextCommitteeThreshold = 3838
	v8.LateCommitteeSize = 5000
	v8.LateCommitteeThreshold = 3838
	v8.RedoCommitteeSize = 5000
	v8.RedoCommitteeThreshold = 3838
	v8.DownCommitteeSize = 5000
	v8.DownCommitteeThreshold = 3838

	v8.ApprovedUpgrades = map[protocol.ConsensusVersion]uint64{}
	Consensus[protocol.ConsensusV8] = v8

	// v7 can be upgraded to v8.
	v7.ApprovedUpgrades[protocol.ConsensusV8] = 0

	// v9 increases the minimum balance to 100,000 microAlgos.
	v9 := v8
	v9.MinBalance = 100000
	v9.ApprovedUpgrades = map[protocol.ConsensusVersion]uint64{}
	Consensus[protocol.ConsensusV9] = v9

	// v8 can be upgraded to v9.
	v8.ApprovedUpgrades[protocol.ConsensusV9] = 0

	// v10 introduces fast partition recovery (and also raises NumProposers).
	v10 := v9
	v10.FastPartitionRecovery = true
	v10.NumProposers = 20
	v10.LateCommitteeSize = 500
	v10.LateCommitteeThreshold = 320
	v10.RedoCommitteeSize = 2400
	v10.RedoCommitteeThreshold = 1768
	v10.DownCommitteeSize = 6000
	v10.DownCommitteeThreshold = 4560
	v10.ApprovedUpgrades = map[protocol.ConsensusVersion]uint64{}
	Consensus[protocol.ConsensusV10] = v10

	// v9 can be upgraded to v10.
	v9.ApprovedUpgrades[protocol.ConsensusV10] = 0

	// v11 introduces SignedTxnInBlock.
	v11 := v10
	v11.SupportSignedTxnInBlock = true
	v11.PaysetCommitFlat = true
	v11.ApprovedUpgrades = map[protocol.ConsensusVersion]uint64{}
	Consensus[protocol.ConsensusV11] = v11

	// v10 can be upgraded to v11.
	v10.ApprovedUpgrades[protocol.ConsensusV11] = 0

	// v12 increases the maximum length of a version string.
	v12 := v11
	v12.MaxVersionStringLen = 128
	v12.ApprovedUpgrades = map[protocol.ConsensusVersion]uint64{}
	Consensus[protocol.ConsensusV12] = v12

	// v11 can be upgraded to v12.
	v11.ApprovedUpgrades[protocol.ConsensusV12] = 0

	// v13 makes the consensus version a meaningful string.
	v13 := v12
	v13.ApprovedUpgrades = map[protocol.ConsensusVersion]uint64{}
	Consensus[protocol.ConsensusV13] = v13

	// v12 can be upgraded to v13.
	v12.ApprovedUpgrades[protocol.ConsensusV13] = 0

	// v14 introduces tracking of closing amounts in ApplyData, and enables
	// GenesisHash in transactions.
	v14 := v13
	v14.ApplyData = true
	v14.SupportGenesisHash = true
	v14.ApprovedUpgrades = map[protocol.ConsensusVersion]uint64{}
	Consensus[protocol.ConsensusV14] = v14

	// v13 can be upgraded to v14.
	v13.ApprovedUpgrades[protocol.ConsensusV14] = 0

	// v15 introduces tracking of reward distributions in ApplyData.
	v15 := v14
	v15.RewardsInApplyData = true
	v15.ForceNonParticipatingFeeSink = true
	v15.ApprovedUpgrades = map[protocol.ConsensusVersion]uint64{}
	Consensus[protocol.ConsensusV15] = v15

	// v14 can be upgraded to v15.
	v14.ApprovedUpgrades[protocol.ConsensusV15] = 0

	// v16 fixes domain separation in credentials.
	v16 := v15
	v16.CredentialDomainSeparationEnabled = true
	v16.RequireGenesisHash = true
	v16.ApprovedUpgrades = map[protocol.ConsensusVersion]uint64{}
	Consensus[protocol.ConsensusV16] = v16

	// v15 can be upgraded to v16.
	v15.ApprovedUpgrades[protocol.ConsensusV16] = 0

	// ConsensusV17 points to 'final' spec commit
	v17 := v16
	v17.ApprovedUpgrades = map[protocol.ConsensusVersion]uint64{}
	Consensus[protocol.ConsensusV17] = v17

	// v16 can be upgraded to v17.
	v16.ApprovedUpgrades[protocol.ConsensusV17] = 0

	// ConsensusV18 points to reward calculation spec commit
	v18 := v17
	v18.PendingResidueRewards = true
	v18.ApprovedUpgrades = map[protocol.ConsensusVersion]uint64{}
	v18.TxnCounter = true
	v18.Asset = true
	v18.LogicSigVersion = 1
	v18.LogicSigMaxSize = 1000
	v18.LogicSigMaxCost = 20000
	v18.MaxAssetsPerAccount = 1000
	v18.SupportTxGroups = true
	v18.MaxTxGroupSize = 16
	v18.SupportTransactionLeases = true
	v18.SupportBecomeNonParticipatingTransactions = true
	v18.MaxAssetNameBytes = 32
	v18.MaxAssetUnitNameBytes = 8
	v18.MaxAssetURLBytes = 32
	Consensus[protocol.ConsensusV18] = v18

	// ConsensusV19 is the official spec commit ( teal, assets, group tx )
	v19 := v18
	v19.ApprovedUpgrades = map[protocol.ConsensusVersion]uint64{}

	Consensus[protocol.ConsensusV19] = v19

	// v18 can be upgraded to v19.
	v18.ApprovedUpgrades[protocol.ConsensusV19] = 0
	// v17 can be upgraded to v19.
	v17.ApprovedUpgrades[protocol.ConsensusV19] = 0

	// v20 points to adding the precision to the assets.
	v20 := v19
	v20.ApprovedUpgrades = map[protocol.ConsensusVersion]uint64{}
	v20.MaxAssetDecimals = 19
	// we want to adjust the upgrade time to be roughly one week.
	// one week, in term of rounds would be:
	// 140651 = (7 * 24 * 60 * 60 / 4.3)
	// for the sake of future manual calculations, we'll round that down
	// a bit :
	v20.DefaultUpgradeWaitRounds = 140000
	Consensus[protocol.ConsensusV20] = v20

	// v19 can be upgraded to v20.
	v19.ApprovedUpgrades[protocol.ConsensusV20] = 0

	// ConsensusFuture is used to test features that are implemented
	// but not yet released in a production protocol version.
	vFuture := v20
	vFuture.ApprovedUpgrades = map[protocol.ConsensusVersion]uint64{}
	vFuture.MinUpgradeWaitRounds = 10000
	vFuture.MaxUpgradeWaitRounds = 150000
	Consensus[protocol.ConsensusFuture] = vFuture
}

func initConsensusTestProtocols() {
	// Various test protocol versions
	Consensus[protocol.ConsensusTest0] = ConsensusParams{
		UpgradeVoteRounds:        2,
		UpgradeThreshold:         1,
		DefaultUpgradeWaitRounds: 2,
		MaxVersionStringLen:      64,

		MaxTxnBytesPerBlock: 1000000,
		DefaultKeyDilution:  10000,

		ApprovedUpgrades: map[protocol.ConsensusVersion]uint64{
			protocol.ConsensusTest1: 0,
		},
	}

	Consensus[protocol.ConsensusTest1] = ConsensusParams{
		UpgradeVoteRounds:        10,
		UpgradeThreshold:         8,
		DefaultUpgradeWaitRounds: 10,
		MaxVersionStringLen:      64,

		MaxTxnBytesPerBlock: 1000000,
		DefaultKeyDilution:  10000,

		ApprovedUpgrades: map[protocol.ConsensusVersion]uint64{},
	}

	testBigBlocks := Consensus[protocol.ConsensusCurrentVersion]
	testBigBlocks.MaxTxnBytesPerBlock = 100000000
	testBigBlocks.ApprovedUpgrades = map[protocol.ConsensusVersion]uint64{}
	Consensus[protocol.ConsensusTestBigBlocks] = testBigBlocks

	rapidRecalcParams := Consensus[protocol.ConsensusCurrentVersion]
	rapidRecalcParams.RewardsRateRefreshInterval = 10
	//because rapidRecalcParams is based on ConsensusCurrentVersion,
	//it *shouldn't* have any ApprovedUpgrades
	//but explicitly mark "no approved upgrades" just in case
	rapidRecalcParams.ApprovedUpgrades = map[protocol.ConsensusVersion]uint64{}
	Consensus[protocol.ConsensusTestRapidRewardRecalculation] = rapidRecalcParams

	// Setting the testShorterLookback parameters derived from ConsensusCurrentVersion
	// Will result in MaxBalLookback = 32
	// Used to run tests faster where past MaxBalLookback values are checked
	testShorterLookback := Consensus[protocol.ConsensusCurrentVersion]
	testShorterLookback.ApprovedUpgrades = map[protocol.ConsensusVersion]uint64{}

	// MaxBalLookback  =  2 x SeedRefreshInterval x SeedLookback
	// ref. https://github.com/algorandfoundation/specs/blob/master/dev/abft.md
	testShorterLookback.SeedLookback = 2
	testShorterLookback.SeedRefreshInterval = 8
	testShorterLookback.MaxBalLookback = 2 * testShorterLookback.SeedLookback * testShorterLookback.SeedRefreshInterval // 32
	Consensus[protocol.ConsensusTestShorterLookback] = testShorterLookback

	// The following two protocols: testUnupgradedProtocol and testUnupgradedToProtocol
	// are used to test the case when some nodes in the network do not make progress.

	// testUnupgradedToProtocol is derived from ConsensusCurrentVersion and upgraded
	// from testUnupgradedProtocol.
	testUnupgradedToProtocol := Consensus[protocol.ConsensusCurrentVersion]
	testUnupgradedToProtocol.ApprovedUpgrades = map[protocol.ConsensusVersion]uint64{}
	Consensus[protocol.ConsensusTestUnupgradedToProtocol] = testUnupgradedToProtocol

	// testUnupgradedProtocol is used to control the upgrade of a node. This is used
	// to construct and run a network where some node is upgraded, and some other
	// node is not upgraded.
	// testUnupgradedProtocol is derived from ConsensusCurrentVersion and upgrades to
	// testUnupgradedToProtocol.
	testUnupgradedProtocol := Consensus[protocol.ConsensusCurrentVersion]
	testUnupgradedProtocol.ApprovedUpgrades = map[protocol.ConsensusVersion]uint64{}

	testUnupgradedProtocol.UpgradeVoteRounds = 3
	testUnupgradedProtocol.UpgradeThreshold = 2
	testUnupgradedProtocol.DefaultUpgradeWaitRounds = 3
	b, err := strconv.ParseBool(os.Getenv("ALGORAND_TEST_UNUPGRADEDPROTOCOL_DELETE_UPGRADE"))
	// Do not upgrade to the next version if
	// ALGORAND_TEST_UNUPGRADEDPROTOCOL_DELETE_UPGRADE is set to true (e.g. 1, TRUE)
	if err == nil && b {
		// Configure as if testUnupgradedToProtocol is not supported by the binary
		delete(Consensus, protocol.ConsensusTestUnupgradedToProtocol)
	} else {
		// Direct upgrade path from ConsensusTestUnupgradedProtocol to ConsensusTestUnupgradedToProtocol
		// This is needed for the voting nodes vote to upgrade to the next protocol
		testUnupgradedProtocol.ApprovedUpgrades[protocol.ConsensusTestUnupgradedToProtocol] = 0
	}
	Consensus[protocol.ConsensusTestUnupgradedProtocol] = testUnupgradedProtocol
}

func initConsensusTestFastUpgrade() {
	fastUpgradeProtocols := make(map[protocol.ConsensusVersion]ConsensusParams)

	for proto, params := range Consensus {
		fastParams := params
		fastParams.UpgradeVoteRounds = 5
		fastParams.UpgradeThreshold = 3
		fastParams.DefaultUpgradeWaitRounds = 5
		fastParams.MaxVersionStringLen += len(protocol.ConsensusTestFastUpgrade(""))
		fastParams.ApprovedUpgrades = make(map[protocol.ConsensusVersion]uint64)

		for ver := range params.ApprovedUpgrades {
			fastParams.ApprovedUpgrades[protocol.ConsensusTestFastUpgrade(ver)] = 0
		}

		fastUpgradeProtocols[protocol.ConsensusTestFastUpgrade(proto)] = fastParams
	}

	// Put the test protocols into the Consensus struct; this
	// is done as a separate step so we don't recurse forever.
	for proto, params := range fastUpgradeProtocols {
		Consensus[proto] = params
	}
}

=======
>>>>>>> 5df2b13a
// Local holds the per-node-instance configuration settings for the protocol.
type Local struct {
	// Version tracks the current version of the defaults so we can migrate old -> new
	// This is specifically important whenever we decide to change the default value
	// for an existing parameter.
	Version uint32

	// environmental (may be overridden)
	// if true, does not garbage collect; also, replies to catchup requests
	Archival bool

	// gossipNode.go
	// how many peers to propagate to?
	GossipFanout  int
	NetAddress    string
	ReconnectTime time.Duration
	// what we should tell people to connect to
	PublicAddress string

	MaxConnectionsPerIP int

	// 0 == disable
	PeerPingPeriodSeconds int

	// for https serving
	TLSCertFile string
	TLSKeyFile  string

	// Logging
	BaseLoggerDebugLevel uint32
	// if this is 0, do not produce agreement.cadaver
	CadaverSizeTarget uint64

	// IncomingConnectionsLimit specifies the max number of long-lived incoming
	// connections.  0 means no connections allowed.  -1 is unbounded.
	IncomingConnectionsLimit int

	// BroadcastConnectionsLimit specifies the number of connections that
	// will receive broadcast (gossip) messages from this node.  If the
	// node has more connections than this number, it will send broadcasts
	// to the top connections by priority (outgoing connections first, then
	// by money held by peers based on their participation key).  0 means
	// no outgoing messages (not even transaction broadcasting to outgoing
	// peers).  -1 means unbounded (default).
	BroadcastConnectionsLimit int

	// AnnounceParticipationKey specifies that this node should announce its
	// participation key (with the largest stake) to its gossip peers.  This
	// allows peers to prioritize our connection, if necessary, in case of a
	// DoS attack.  Disabling this means that the peers will not have any
	// additional information to allow them to prioritize our connection.
	AnnounceParticipationKey bool

	// PriorityPeers specifies peer IP addresses that should always get
	// outgoing broadcast messages from this node.
	PriorityPeers map[string]bool

	// To make sure the algod process does not run out of FDs, algod ensures
	// that RLIMIT_NOFILE exceeds the max number of incoming connections (i.e.,
	// IncomingConnectionsLimit) by at least ReservedFDs.  ReservedFDs are meant
	// to leave room for short-lived FDs like DNS queries, SQLite files, etc.
	ReservedFDs uint64

	// local server
	// API endpoint address
	EndpointAddress string

	// timeouts passed to the rest http.Server implementation
	RestReadTimeoutSeconds  int
	RestWriteTimeoutSeconds int

	// SRV-based phonebook
	DNSBootstrapID string

	// Log file size limit in bytes
	LogSizeLimit uint64

	// text/template for creating log archive filename.
	// Available template vars:
	// Time at start of log: {{.Year}} {{.Month}} {{.Day}} {{.Hour}} {{.Minute}} {{.Second}}
	// Time at end of log: {{.EndYear}} {{.EndMonth}} {{.EndDay}} {{.EndHour}} {{.EndMinute}} {{.EndSecond}}
	//
	// If the filename ends with .gz or .bz2 it will be compressed.
	//
	// default: "node.archive.log" (no rotation, clobbers previous archive)
	LogArchiveName string

	// LogArchiveMaxAge will be parsed by time.ParseDuration().
	// Valid units are 's' seconds, 'm' minutes, 'h' hours
	LogArchiveMaxAge string

	// number of consecutive attempts to catchup after which we replace the peers we're connected to
	CatchupFailurePeerRefreshRate int

	// where should the node exporter listen for metrics
	NodeExporterListenAddress string

	// enable metric reporting flag
	EnableMetricReporting bool

	// enable top accounts reporting flag
	EnableTopAccountsReporting bool

	// enable agreement reporting flag. Currently only prints additional period events.
	EnableAgreementReporting bool

	// enable agreement timing metrics flag
	EnableAgreementTimeMetrics bool

	// The path to the node exporter.
	NodeExporterPath string

	// The fallback DNS resolver address that would be used if the system resolver would fail to retrieve SRV records
	FallbackDNSResolverAddress string

	// exponential increase factor of transaction pool's fee threshold, should always be 2 in production
	TxPoolExponentialIncreaseFactor uint64

	SuggestedFeeBlockHistory int

	// TxPoolSize is the number of transactions that fit in the transaction pool
	TxPoolSize int

	// number of seconds allowed for syncing transactions
	TxSyncTimeoutSeconds int64

	// number of seconds between transaction synchronizations
	TxSyncIntervalSeconds int64

	// the number of incoming message hashes buckets.
	IncomingMessageFilterBucketCount int

	// the size of each incoming message hash bucket.
	IncomingMessageFilterBucketSize int

	// the number of outgoing message hashes buckets.
	OutgoingMessageFilterBucketCount int

	// the size of each outgoing message hash bucket.
	OutgoingMessageFilterBucketSize int

	// enable the filtering of outgoing messages
	EnableOutgoingNetworkMessageFiltering bool

	// enable the filtering of incoming messages
	EnableIncomingMessageFilter bool

	// control enabling / disabling deadlock detection.
	// negative (-1) to disable, positive (1) to enable, 0 for default.
	DeadlockDetection int

	// Prefer to run algod Hosted (under algoh)
	// Observed by `goal` for now.
	RunHosted bool

	// The maximal number of blocks that catchup will fetch in parallel.
	// If less than Protocol.SeedLookback, then Protocol.SeedLookback will be used as to limit the catchup.
	CatchupParallelBlocks uint64

	// Generate AssembleBlockMetrics telemetry event
	EnableAssembleStats bool

	// Generate ProcessBlockMetrics telemetry event
	EnableProcessBlockStats bool

	// SuggestedFeeSlidingWindowSize is number of past blocks that will be considered in computing the suggested fee
	SuggestedFeeSlidingWindowSize uint32

	// the max size the sync server would return
	TxSyncServeResponseSize int

	// IsIndexerActive indicates whether to activate the indexer for fast retrieval of transactions
	// Note -- Indexer cannot operate on non Archival nodes
	IsIndexerActive bool

	// UseXForwardedForAddress indicates whether or not the node should use the X-Forwarded-For HTTP Header when
	// determining the source of a connection.  If used, it should be set to the string "X-Forwarded-For", unless the
	// proxy vendor provides another header field.  In the case of CloudFlare proxy, the "CF-Connecting-IP" header
	// field can be used.
	UseXForwardedForAddressField string

	// ForceRelayMessages indicates whether the network library relay messages even in the case that no NetAddress was specified.
	ForceRelayMessages bool

	// ConnectionsRateLimitingWindowSeconds is being used in conjunction with ConnectionsRateLimitingCount;
	// see ConnectionsRateLimitingCount description for further information. Providing a zero value
	// in this variable disables the connection rate limiting.
	ConnectionsRateLimitingWindowSeconds uint

	// ConnectionsRateLimitingCount is being used along with ConnectionsRateLimitingWindowSeconds to determine if
	// a connection request should be accepted or not. The gossip network examine all the incoming requests in the past
	// ConnectionsRateLimitingWindowSeconds seconds that share the same origin. If the total count exceed the ConnectionsRateLimitingCount
	// value, the connection is refused.
	ConnectionsRateLimitingCount uint

	// EnableRequestLogger enabled the logging of the incoming requests to the telemetry server.
	EnableRequestLogger bool

	// PeerConnectionsUpdateInterval defines the interval at which the peer connections information is being sent to the
	// telemetry ( when enabled ). Defined in seconds.
	PeerConnectionsUpdateInterval int

	// EnableProfiler enables the go pprof endpoints, should be false if
	// the algod api will be exposed to untrusted individuals
	EnableProfiler bool

	// TelemetryToLog records messages to node.log that are normally sent to remote event monitoring
	TelemetryToLog bool
<<<<<<< HEAD
=======

	// DNSSecurityFlags instructs algod validating DNS responses.
	// Possible fla values
	// 0x00 - disabled
	// 0x01 (dnssecSRV) - validate SRV response
	// 0x02 (dnssecRelayAddr) - validate relays' names to addresses resolution
	// 0x04 (dnssecTelemetryAddr) - validate telemetry and metrics names to addresses resolution
	// ...
	DNSSecurityFlags uint32

	// EnablePingHandler controls whether the gossip node would respond to ping messages with a pong message.
	EnablePingHandler bool

	// DisableOutgoingConnectionThrottling disables the connection throttling of the network library, which
	// allow the network library to continuesly disconnect relays based on their relative ( and absolute ) performance.
	DisableOutgoingConnectionThrottling bool

	// NetworkProtocolVersion overrides network protocol version ( if present )
	NetworkProtocolVersion string
>>>>>>> 5df2b13a
}

// Filenames of config files within the configdir (e.g. ~/.algorand)

// ConfigFilename is the name of the config.json file where we store per-algod-instance settings
const ConfigFilename = "config.json"

// PhonebookFilename is the name of the phonebook configuration files - no longer used
const PhonebookFilename = "phonebook.json" // No longer used in product - still in tests

// LedgerFilenamePrefix is the prefix of the name of the ledger database files
const LedgerFilenamePrefix = "ledger"

// CrashFilename is the name of the agreement database file.
// It is used to recover from node crashes.
const CrashFilename = "crash.sqlite"

// ConfigurableConsensusProtocolsFilename defines a set of consensus prototocols that
// are to be loaded from the data directory ( if present ), to override the
// built-in supported consensus protocols.
const ConfigurableConsensusProtocolsFilename = "consensus.json"

// LoadConfigFromDisk returns a Local config structure based on merging the defaults
// with settings loaded from the config file from the custom dir.  If the custom file
// cannot be loaded, the default config is returned (with the error from loading the
// custom file).
func LoadConfigFromDisk(custom string) (c Local, err error) {
	return loadConfigFromFile(filepath.Join(custom, ConfigFilename))
}

func loadConfigFromFile(configFile string) (c Local, err error) {
	c = defaultLocal
	c.Version = 0 // Reset to 0 so we get the version from the loaded file.
	c, err = mergeConfigFromFile(configFile, c)
	if err != nil {
		return
	}

	// Migrate in case defaults were changed
	// If a config file does not have version, it is assumed to be zero.
	// All fields listed in migrate() might be changed if an actual value matches to default value from a previous version.
	c, err = migrate(c)
	return
}

// GetDefaultLocal returns a copy of the current defaultLocal config
func GetDefaultLocal() Local {
	return defaultLocal
}

func mergeConfigFromDir(root string, source Local) (Local, error) {
	return mergeConfigFromFile(filepath.Join(root, ConfigFilename), source)
}

func mergeConfigFromFile(configpath string, source Local) (Local, error) {
	f, err := os.Open(configpath)
	if err != nil {
		return source, err
	}
	defer f.Close()

	err = loadConfig(f, &source)

	// For now, all relays (listening for incoming connections) are also Archival
	// We can change this logic in the future, but it's currently the sanest default.
	if source.NetAddress != "" {
		source.Archival = true
	}

	return source, err
}

func loadConfig(reader io.Reader, config *Local) error {
	dec := json.NewDecoder(reader)
	return dec.Decode(config)
}

// DNSBootstrapArray returns an array of one or more DNS Bootstrap identifiers
func (cfg Local) DNSBootstrapArray(networkID protocol.NetworkID) (bootstrapArray []string) {
	dnsBootstrapString := cfg.DNSBootstrap(networkID)
	bootstrapArray = strings.Split(dnsBootstrapString, ";")
	return
}

// DNSBootstrap returns the network-specific DNSBootstrap identifier
func (cfg Local) DNSBootstrap(network protocol.NetworkID) string {
	// if user hasn't modified the default DNSBootstrapID in the configuration
	// file and we're targeting a devnet ( via genesis file ), we the
	// explicit devnet network bootstrap.
	if defaultLocal.DNSBootstrapID == cfg.DNSBootstrapID && network == Devnet {
		return "devnet.algodev.network"
	}
	return strings.Replace(cfg.DNSBootstrapID, "<network>", string(network), -1)
}

// SaveToDisk writes the Local settings into a root/ConfigFilename file
func (cfg Local) SaveToDisk(root string) error {
	configpath := filepath.Join(root, ConfigFilename)
	filename := os.ExpandEnv(configpath)
	return cfg.SaveToFile(filename)
}

// SaveToFile saves the config to a specific filename, allowing overriding the default name
func (cfg Local) SaveToFile(filename string) error {
	var alwaysInclude []string
	alwaysInclude = append(alwaysInclude, "Version")
	return codecs.SaveNonDefaultValuesToFile(filename, cfg, defaultLocal, alwaysInclude, true)
}

type phonebookBlackWhiteList struct {
	Include []string
}

// LoadPhonebook returns a phonebook loaded from the provided directory, if it exists.
// NOTE: We no longer use phonebook for anything but tests, but users should be able to use it
func LoadPhonebook(datadir string) ([]string, error) {
	var entries []string
	path := filepath.Join(datadir, PhonebookFilename)
	f, rootErr := os.Open(path)
	if rootErr != nil {
		if !os.IsNotExist(rootErr) {
			return nil, rootErr
		}
	} else {
		defer f.Close()

		phonebook := phonebookBlackWhiteList{}
		dec := json.NewDecoder(f)
		err := dec.Decode(&phonebook)
		if err != nil {
			return nil, errors.New("error decoding phonebook! got error: " + err.Error())
		}
		entries = phonebook.Include
	}

	// get an initial list of peers
	return entries, rootErr
}

// SavePhonebookToDisk writes the phonebook into a root/PhonebookFilename file
func SavePhonebookToDisk(entries []string, root string) error {
	configpath := filepath.Join(root, PhonebookFilename)
	f, err := os.OpenFile(os.ExpandEnv(configpath), os.O_WRONLY|os.O_CREATE|os.O_TRUNC, 0600)
	if err == nil {
		defer f.Close()
		err = savePhonebook(entries, f)
	}
	return err
}

func savePhonebook(entries []string, w io.Writer) error {
	pb := phonebookBlackWhiteList{
		Include: entries,
	}
	enc := codecs.NewFormattedJSONEncoder(w)
	return enc.Encode(pb)
}

var globalConfigFileRoot string

// GetConfigFilePath retrieves the full path to a configuration file
// These are global configurations - not specific to data-directory / network.
func GetConfigFilePath(file string) (string, error) {
	rootPath, err := GetGlobalConfigFileRoot()
	if err != nil {
		return "", err
	}
	return filepath.Join(rootPath, file), nil
}

// GetGlobalConfigFileRoot returns the current root folder for global configuration files.
// This will likely only change for tests.
func GetGlobalConfigFileRoot() (string, error) {
	var err error
	if globalConfigFileRoot == "" {
		globalConfigFileRoot, err = GetDefaultConfigFilePath()
		if err == nil {
			dirErr := os.Mkdir(globalConfigFileRoot, os.ModePerm)
			if !os.IsExist(dirErr) {
				err = dirErr
			}
		}
	}
	return globalConfigFileRoot, err
}

// SetGlobalConfigFileRoot allows overriding the root folder for global configuration files.
// It returns the current one so it can be restored, if desired.
// This will likely only change for tests.
func SetGlobalConfigFileRoot(rootPath string) string {
	currentRoot := globalConfigFileRoot
	globalConfigFileRoot = rootPath
	return currentRoot
}

// GetDefaultConfigFilePath retrieves the default directory for global (not per-instance) config files
// By default we store in ~/.algorand/.
// This will likely only change for tests.
func GetDefaultConfigFilePath() (string, error) {
	currentUser, err := user.Current()
	if err != nil {
		return "", err
	}
	if currentUser.HomeDir == "" {
		return "", errors.New("GetDefaultConfigFilePath fail - current user has no home directory")
	}
	return filepath.Join(currentUser.HomeDir, ".algorand"), nil
}

const (
	dnssecSRV = 1 << iota
	dnssecRelayAddr
	dnssecTelemetryAddr
)

// DNSSecuritySRVEnforced returns true if SRV response verification enforced
func (cfg Local) DNSSecuritySRVEnforced() bool {
	return cfg.DNSSecurityFlags&dnssecSRV != 0
}

// DNSSecurityRelayAddrEnforced returns true if relay name to ip addr resolution enforced
func (cfg Local) DNSSecurityRelayAddrEnforced() bool {
	return cfg.DNSSecurityFlags&dnssecRelayAddr != 0
}

// DNSSecurityTelemeryAddrEnforced returns true if relay name to ip addr resolution enforced
func (cfg Local) DNSSecurityTelemeryAddrEnforced() bool {
	return cfg.DNSSecurityFlags&dnssecTelemetryAddr != 0
}<|MERGE_RESOLUTION|>--- conflicted
+++ resolved
@@ -45,580 +45,6 @@
 // GenesisJSONFile is the name of the genesis.json file
 const GenesisJSONFile = "genesis.json"
 
-<<<<<<< HEAD
-// Global defines global Algorand protocol parameters which should not be overriden.
-type Global struct {
-	SmallLambda time.Duration // min amount of time to wait for leader's credential (i.e., time to propagate one credential)
-	BigLambda   time.Duration // max amount of time to wait for leader's proposal (i.e., time to propagate one block)
-}
-
-// Protocol holds the global configuration settings for the agreement protocol,
-// initialized with our current defaults. This is used across all nodes we create.
-var Protocol = Global{
-	SmallLambda: 2000 * time.Millisecond,
-	BigLambda:   15000 * time.Millisecond,
-}
-
-// ConsensusParams specifies settings that might vary based on the
-// particular version of the consensus protocol.
-type ConsensusParams struct {
-	// Consensus protocol upgrades.  Votes for upgrades are collected for
-	// UpgradeVoteRounds.  If the number of positive votes is over
-	// UpgradeThreshold, the proposal is accepted.
-	//
-	// UpgradeVoteRounds needs to be long enough to collect an
-	// accurate sample of participants, and UpgradeThreshold needs
-	// to be high enough to ensure that there are sufficient participants
-	// after the upgrade.
-	//
-	// A consensus protocol upgrade may specify the delay between its
-	// acceptance and its execution.  This gives clients time to notify
-	// users.  This delay is specified by the upgrade proposer and must
-	// be between MinUpgradeWaitRounds and MaxUpgradeWaitRounds (inclusive)
-	// in the old protocol's parameters.  Note that these parameters refer
-	// to the representation of the delay in a block rather than the actual
-	// delay: if the specified delay is zero, it is equivalent to
-	// DefaultUpgradeWaitRounds.
-	//
-	// The maximum length of a consensus version string is
-	// MaxVersionStringLen.
-	UpgradeVoteRounds        uint64
-	UpgradeThreshold         uint64
-	DefaultUpgradeWaitRounds uint64
-	MinUpgradeWaitRounds     uint64
-	MaxUpgradeWaitRounds     uint64
-	MaxVersionStringLen      int
-
-	// MaxTxnBytesPerBlock determines the maximum number of bytes
-	// that transactions can take up in a block.  Specifically,
-	// the sum of the lengths of encodings of each transaction
-	// in a block must not exceed MaxTxnBytesPerBlock.
-	MaxTxnBytesPerBlock int
-
-	// MaxTxnBytesPerBlock is the maximum size of a transaction's Note field.
-	MaxTxnNoteBytes int
-
-	// MaxTxnLife is how long a transaction can be live for:
-	// the maximum difference between LastValid and FirstValid.
-	//
-	// Note that in a protocol upgrade, the ledger must first be upgraded
-	// to hold more past blocks for this value to be raised.
-	MaxTxnLife uint64
-
-	// ApprovedUpgrades describes the upgrade proposals that this protocol
-	// implementation will vote for, along with their delay value
-	// (in rounds).  A delay value of zero is the same as a delay of
-	// DefaultUpgradeWaitRounds.
-	ApprovedUpgrades map[protocol.ConsensusVersion]uint64
-
-	// SupportGenesisHash indicates support for the GenesisHash
-	// fields in transactions (and requires them in blocks).
-	SupportGenesisHash bool
-
-	// RequireGenesisHash indicates that GenesisHash must be present
-	// in every transaction.
-	RequireGenesisHash bool
-
-	// DefaultKeyDilution specifies the granularity of top-level ephemeral
-	// keys. KeyDilution is the number of second-level keys in each batch,
-	// signed by a top-level "batch" key.  The default value can be
-	// overriden in the account state.
-	DefaultKeyDilution uint64
-
-	// MinBalance specifies the minimum balance that can appear in
-	// an account.  To spend money below MinBalance requires issuing
-	// an account-closing transaction, which transfers all of the
-	// money from the account, and deletes the account state.
-	MinBalance uint64
-
-	// MinTxnFee specifies the minimum fee allowed on a transaction.
-	// A minimum fee is necessary to prevent DoS. In some sense this is
-	// a way of making the spender subsidize the cost of storing this transaction.
-	MinTxnFee uint64
-
-	// RewardUnit specifies the number of MicroAlgos corresponding to one reward
-	// unit.
-	//
-	// Rewards are received by whole reward units.  Fractions of
-	// RewardUnits do not receive rewards.
-	RewardUnit uint64
-
-	// RewardsRateRefreshInterval is the number of rounds after which the
-	// rewards level is recomputed for the next RewardsRateRefreshInterval rounds.
-	RewardsRateRefreshInterval uint64
-
-	// seed-related parameters
-	SeedLookback        uint64 // how many blocks back we use seeds from in sortition. delta_s in the spec
-	SeedRefreshInterval uint64 // how often an old block hash is mixed into the seed. delta_r in the spec
-
-	// ledger retention policy
-	MaxBalLookback uint64 // (current round - MaxBalLookback) is the oldest round the ledger must answer balance queries for
-
-	// sortition threshold factors
-	NumProposers           uint64
-	SoftCommitteeSize      uint64
-	SoftCommitteeThreshold uint64
-	CertCommitteeSize      uint64
-	CertCommitteeThreshold uint64
-	NextCommitteeSize      uint64 // for any non-FPR votes >= deadline step, committee sizes and thresholds are constant
-	NextCommitteeThreshold uint64
-	LateCommitteeSize      uint64
-	LateCommitteeThreshold uint64
-	RedoCommitteeSize      uint64
-	RedoCommitteeThreshold uint64
-	DownCommitteeSize      uint64
-	DownCommitteeThreshold uint64
-
-	FastRecoveryLambda    time.Duration // time between fast recovery attempts
-	FastPartitionRecovery bool          // set when fast partition recovery is enabled
-
-	// commit to payset using a hash of entire payset,
-	// instead of txid merkle tree
-	PaysetCommitFlat bool
-
-	MaxTimestampIncrement int64 // maximum time between timestamps on successive blocks
-
-	// support for the efficient encoding in SignedTxnInBlock
-	SupportSignedTxnInBlock bool
-
-	// force the FeeSink address to be non-participating in the genesis balances.
-	ForceNonParticipatingFeeSink bool
-
-	// support for ApplyData in SignedTxnInBlock
-	ApplyData bool
-
-	// track reward distributions in ApplyData
-	RewardsInApplyData bool
-
-	// domain-separated credentials
-	CredentialDomainSeparationEnabled bool
-
-	// support for transactions that mark an account non-participating
-	SupportBecomeNonParticipatingTransactions bool
-
-	// fix the rewards calculation by avoiding subtracting too much from the rewards pool
-	PendingResidueRewards bool
-
-	// asset support
-	Asset bool
-
-	// max number of assets per account
-	MaxAssetsPerAccount int
-
-	// max length of asset name
-	MaxAssetNameBytes int
-
-	// max length of asset unit name
-	MaxAssetUnitNameBytes int
-
-	// max length of asset url
-	MaxAssetURLBytes int
-
-	// support sequential transaction counter TxnCounter
-	TxnCounter bool
-
-	// transaction groups
-	SupportTxGroups bool
-
-	// max group size
-	MaxTxGroupSize int
-
-	// support for transaction leases
-	SupportTransactionLeases bool
-
-	// 0 for no support, otherwise highest version supported
-	LogicSigVersion uint64
-
-	// len(LogicSig.Logic) + len(LogicSig.Args[*]) must be less than this
-	LogicSigMaxSize uint64
-
-	// sum of estimated op cost must be less than this
-	LogicSigMaxCost uint64
-
-	// max decimal precision for assets
-	MaxAssetDecimals uint32
-}
-
-// Consensus tracks the protocol-level settings for different versions of the
-// consensus protocol.
-var Consensus map[protocol.ConsensusVersion]ConsensusParams
-
-// MaxVoteThreshold is the largest threshold for a bundle over all supported
-// consensus protocols, used for decoding purposes.
-var MaxVoteThreshold int
-
-func maybeMaxVoteThreshold(t uint64) {
-	if int(t) > MaxVoteThreshold {
-		MaxVoteThreshold = int(t)
-	}
-}
-
-func init() {
-	Consensus = make(map[protocol.ConsensusVersion]ConsensusParams)
-
-	initConsensusProtocols()
-	initConsensusTestProtocols()
-
-	// This must appear last, since it depends on all of the other
-	// versions to already be registered (by the above calls).
-	initConsensusTestFastUpgrade()
-
-	// Allow tuning SmallLambda for faster consensus in single-machine e2e
-	// tests.  Useful for development.  This might make sense to fold into
-	// a protocol-version-specific setting, once we move SmallLambda into
-	// ConsensusParams.
-	algoSmallLambda, err := strconv.ParseInt(os.Getenv("ALGOSMALLLAMBDAMSEC"), 10, 64)
-	if err == nil {
-		Protocol.SmallLambda = time.Duration(algoSmallLambda) * time.Millisecond
-	}
-
-	for _, p := range Consensus {
-		maybeMaxVoteThreshold(p.SoftCommitteeThreshold)
-		maybeMaxVoteThreshold(p.CertCommitteeThreshold)
-		maybeMaxVoteThreshold(p.NextCommitteeThreshold)
-		maybeMaxVoteThreshold(p.LateCommitteeThreshold)
-		maybeMaxVoteThreshold(p.RedoCommitteeThreshold)
-		maybeMaxVoteThreshold(p.DownCommitteeThreshold)
-	}
-}
-
-func initConsensusProtocols() {
-	// WARNING: copying a ConsensusParams by value into a new variable
-	// does not copy the ApprovedUpgrades map.  Make sure that each new
-	// ConsensusParams structure gets a fresh ApprovedUpgrades map.
-
-	// Base consensus protocol version, v7.
-	v7 := ConsensusParams{
-		UpgradeVoteRounds:        10000,
-		UpgradeThreshold:         9000,
-		DefaultUpgradeWaitRounds: 10000,
-		MaxVersionStringLen:      64,
-
-		MinBalance:          10000,
-		MinTxnFee:           1000,
-		MaxTxnLife:          1000,
-		MaxTxnNoteBytes:     1024,
-		MaxTxnBytesPerBlock: 1000000,
-		DefaultKeyDilution:  10000,
-
-		MaxTimestampIncrement: 25,
-
-		RewardUnit:                 1e6,
-		RewardsRateRefreshInterval: 5e5,
-
-		ApprovedUpgrades: map[protocol.ConsensusVersion]uint64{},
-
-		NumProposers:           30,
-		SoftCommitteeSize:      2500,
-		SoftCommitteeThreshold: 1870,
-		CertCommitteeSize:      1000,
-		CertCommitteeThreshold: 720,
-		NextCommitteeSize:      10000,
-		NextCommitteeThreshold: 7750,
-		LateCommitteeSize:      10000,
-		LateCommitteeThreshold: 7750,
-		RedoCommitteeSize:      10000,
-		RedoCommitteeThreshold: 7750,
-		DownCommitteeSize:      10000,
-		DownCommitteeThreshold: 7750,
-
-		FastRecoveryLambda: 5 * time.Minute,
-
-		SeedLookback:        2,
-		SeedRefreshInterval: 100,
-
-		MaxBalLookback: 320,
-
-		MaxTxGroupSize: 1,
-	}
-
-	v7.ApprovedUpgrades = map[protocol.ConsensusVersion]uint64{}
-	Consensus[protocol.ConsensusV7] = v7
-
-	// v8 uses parameters and a seed derivation policy (the "twin seeds") from Georgios' new analysis
-	v8 := v7
-
-	v8.SeedRefreshInterval = 80
-	v8.NumProposers = 9
-	v8.SoftCommitteeSize = 2990
-	v8.SoftCommitteeThreshold = 2267
-	v8.CertCommitteeSize = 1500
-	v8.CertCommitteeThreshold = 1112
-	v8.NextCommitteeSize = 5000
-	v8.NextCommitteeThreshold = 3838
-	v8.LateCommitteeSize = 5000
-	v8.LateCommitteeThreshold = 3838
-	v8.RedoCommitteeSize = 5000
-	v8.RedoCommitteeThreshold = 3838
-	v8.DownCommitteeSize = 5000
-	v8.DownCommitteeThreshold = 3838
-
-	v8.ApprovedUpgrades = map[protocol.ConsensusVersion]uint64{}
-	Consensus[protocol.ConsensusV8] = v8
-
-	// v7 can be upgraded to v8.
-	v7.ApprovedUpgrades[protocol.ConsensusV8] = 0
-
-	// v9 increases the minimum balance to 100,000 microAlgos.
-	v9 := v8
-	v9.MinBalance = 100000
-	v9.ApprovedUpgrades = map[protocol.ConsensusVersion]uint64{}
-	Consensus[protocol.ConsensusV9] = v9
-
-	// v8 can be upgraded to v9.
-	v8.ApprovedUpgrades[protocol.ConsensusV9] = 0
-
-	// v10 introduces fast partition recovery (and also raises NumProposers).
-	v10 := v9
-	v10.FastPartitionRecovery = true
-	v10.NumProposers = 20
-	v10.LateCommitteeSize = 500
-	v10.LateCommitteeThreshold = 320
-	v10.RedoCommitteeSize = 2400
-	v10.RedoCommitteeThreshold = 1768
-	v10.DownCommitteeSize = 6000
-	v10.DownCommitteeThreshold = 4560
-	v10.ApprovedUpgrades = map[protocol.ConsensusVersion]uint64{}
-	Consensus[protocol.ConsensusV10] = v10
-
-	// v9 can be upgraded to v10.
-	v9.ApprovedUpgrades[protocol.ConsensusV10] = 0
-
-	// v11 introduces SignedTxnInBlock.
-	v11 := v10
-	v11.SupportSignedTxnInBlock = true
-	v11.PaysetCommitFlat = true
-	v11.ApprovedUpgrades = map[protocol.ConsensusVersion]uint64{}
-	Consensus[protocol.ConsensusV11] = v11
-
-	// v10 can be upgraded to v11.
-	v10.ApprovedUpgrades[protocol.ConsensusV11] = 0
-
-	// v12 increases the maximum length of a version string.
-	v12 := v11
-	v12.MaxVersionStringLen = 128
-	v12.ApprovedUpgrades = map[protocol.ConsensusVersion]uint64{}
-	Consensus[protocol.ConsensusV12] = v12
-
-	// v11 can be upgraded to v12.
-	v11.ApprovedUpgrades[protocol.ConsensusV12] = 0
-
-	// v13 makes the consensus version a meaningful string.
-	v13 := v12
-	v13.ApprovedUpgrades = map[protocol.ConsensusVersion]uint64{}
-	Consensus[protocol.ConsensusV13] = v13
-
-	// v12 can be upgraded to v13.
-	v12.ApprovedUpgrades[protocol.ConsensusV13] = 0
-
-	// v14 introduces tracking of closing amounts in ApplyData, and enables
-	// GenesisHash in transactions.
-	v14 := v13
-	v14.ApplyData = true
-	v14.SupportGenesisHash = true
-	v14.ApprovedUpgrades = map[protocol.ConsensusVersion]uint64{}
-	Consensus[protocol.ConsensusV14] = v14
-
-	// v13 can be upgraded to v14.
-	v13.ApprovedUpgrades[protocol.ConsensusV14] = 0
-
-	// v15 introduces tracking of reward distributions in ApplyData.
-	v15 := v14
-	v15.RewardsInApplyData = true
-	v15.ForceNonParticipatingFeeSink = true
-	v15.ApprovedUpgrades = map[protocol.ConsensusVersion]uint64{}
-	Consensus[protocol.ConsensusV15] = v15
-
-	// v14 can be upgraded to v15.
-	v14.ApprovedUpgrades[protocol.ConsensusV15] = 0
-
-	// v16 fixes domain separation in credentials.
-	v16 := v15
-	v16.CredentialDomainSeparationEnabled = true
-	v16.RequireGenesisHash = true
-	v16.ApprovedUpgrades = map[protocol.ConsensusVersion]uint64{}
-	Consensus[protocol.ConsensusV16] = v16
-
-	// v15 can be upgraded to v16.
-	v15.ApprovedUpgrades[protocol.ConsensusV16] = 0
-
-	// ConsensusV17 points to 'final' spec commit
-	v17 := v16
-	v17.ApprovedUpgrades = map[protocol.ConsensusVersion]uint64{}
-	Consensus[protocol.ConsensusV17] = v17
-
-	// v16 can be upgraded to v17.
-	v16.ApprovedUpgrades[protocol.ConsensusV17] = 0
-
-	// ConsensusV18 points to reward calculation spec commit
-	v18 := v17
-	v18.PendingResidueRewards = true
-	v18.ApprovedUpgrades = map[protocol.ConsensusVersion]uint64{}
-	v18.TxnCounter = true
-	v18.Asset = true
-	v18.LogicSigVersion = 1
-	v18.LogicSigMaxSize = 1000
-	v18.LogicSigMaxCost = 20000
-	v18.MaxAssetsPerAccount = 1000
-	v18.SupportTxGroups = true
-	v18.MaxTxGroupSize = 16
-	v18.SupportTransactionLeases = true
-	v18.SupportBecomeNonParticipatingTransactions = true
-	v18.MaxAssetNameBytes = 32
-	v18.MaxAssetUnitNameBytes = 8
-	v18.MaxAssetURLBytes = 32
-	Consensus[protocol.ConsensusV18] = v18
-
-	// ConsensusV19 is the official spec commit ( teal, assets, group tx )
-	v19 := v18
-	v19.ApprovedUpgrades = map[protocol.ConsensusVersion]uint64{}
-
-	Consensus[protocol.ConsensusV19] = v19
-
-	// v18 can be upgraded to v19.
-	v18.ApprovedUpgrades[protocol.ConsensusV19] = 0
-	// v17 can be upgraded to v19.
-	v17.ApprovedUpgrades[protocol.ConsensusV19] = 0
-
-	// v20 points to adding the precision to the assets.
-	v20 := v19
-	v20.ApprovedUpgrades = map[protocol.ConsensusVersion]uint64{}
-	v20.MaxAssetDecimals = 19
-	// we want to adjust the upgrade time to be roughly one week.
-	// one week, in term of rounds would be:
-	// 140651 = (7 * 24 * 60 * 60 / 4.3)
-	// for the sake of future manual calculations, we'll round that down
-	// a bit :
-	v20.DefaultUpgradeWaitRounds = 140000
-	Consensus[protocol.ConsensusV20] = v20
-
-	// v19 can be upgraded to v20.
-	v19.ApprovedUpgrades[protocol.ConsensusV20] = 0
-
-	// ConsensusFuture is used to test features that are implemented
-	// but not yet released in a production protocol version.
-	vFuture := v20
-	vFuture.ApprovedUpgrades = map[protocol.ConsensusVersion]uint64{}
-	vFuture.MinUpgradeWaitRounds = 10000
-	vFuture.MaxUpgradeWaitRounds = 150000
-	Consensus[protocol.ConsensusFuture] = vFuture
-}
-
-func initConsensusTestProtocols() {
-	// Various test protocol versions
-	Consensus[protocol.ConsensusTest0] = ConsensusParams{
-		UpgradeVoteRounds:        2,
-		UpgradeThreshold:         1,
-		DefaultUpgradeWaitRounds: 2,
-		MaxVersionStringLen:      64,
-
-		MaxTxnBytesPerBlock: 1000000,
-		DefaultKeyDilution:  10000,
-
-		ApprovedUpgrades: map[protocol.ConsensusVersion]uint64{
-			protocol.ConsensusTest1: 0,
-		},
-	}
-
-	Consensus[protocol.ConsensusTest1] = ConsensusParams{
-		UpgradeVoteRounds:        10,
-		UpgradeThreshold:         8,
-		DefaultUpgradeWaitRounds: 10,
-		MaxVersionStringLen:      64,
-
-		MaxTxnBytesPerBlock: 1000000,
-		DefaultKeyDilution:  10000,
-
-		ApprovedUpgrades: map[protocol.ConsensusVersion]uint64{},
-	}
-
-	testBigBlocks := Consensus[protocol.ConsensusCurrentVersion]
-	testBigBlocks.MaxTxnBytesPerBlock = 100000000
-	testBigBlocks.ApprovedUpgrades = map[protocol.ConsensusVersion]uint64{}
-	Consensus[protocol.ConsensusTestBigBlocks] = testBigBlocks
-
-	rapidRecalcParams := Consensus[protocol.ConsensusCurrentVersion]
-	rapidRecalcParams.RewardsRateRefreshInterval = 10
-	//because rapidRecalcParams is based on ConsensusCurrentVersion,
-	//it *shouldn't* have any ApprovedUpgrades
-	//but explicitly mark "no approved upgrades" just in case
-	rapidRecalcParams.ApprovedUpgrades = map[protocol.ConsensusVersion]uint64{}
-	Consensus[protocol.ConsensusTestRapidRewardRecalculation] = rapidRecalcParams
-
-	// Setting the testShorterLookback parameters derived from ConsensusCurrentVersion
-	// Will result in MaxBalLookback = 32
-	// Used to run tests faster where past MaxBalLookback values are checked
-	testShorterLookback := Consensus[protocol.ConsensusCurrentVersion]
-	testShorterLookback.ApprovedUpgrades = map[protocol.ConsensusVersion]uint64{}
-
-	// MaxBalLookback  =  2 x SeedRefreshInterval x SeedLookback
-	// ref. https://github.com/algorandfoundation/specs/blob/master/dev/abft.md
-	testShorterLookback.SeedLookback = 2
-	testShorterLookback.SeedRefreshInterval = 8
-	testShorterLookback.MaxBalLookback = 2 * testShorterLookback.SeedLookback * testShorterLookback.SeedRefreshInterval // 32
-	Consensus[protocol.ConsensusTestShorterLookback] = testShorterLookback
-
-	// The following two protocols: testUnupgradedProtocol and testUnupgradedToProtocol
-	// are used to test the case when some nodes in the network do not make progress.
-
-	// testUnupgradedToProtocol is derived from ConsensusCurrentVersion and upgraded
-	// from testUnupgradedProtocol.
-	testUnupgradedToProtocol := Consensus[protocol.ConsensusCurrentVersion]
-	testUnupgradedToProtocol.ApprovedUpgrades = map[protocol.ConsensusVersion]uint64{}
-	Consensus[protocol.ConsensusTestUnupgradedToProtocol] = testUnupgradedToProtocol
-
-	// testUnupgradedProtocol is used to control the upgrade of a node. This is used
-	// to construct and run a network where some node is upgraded, and some other
-	// node is not upgraded.
-	// testUnupgradedProtocol is derived from ConsensusCurrentVersion and upgrades to
-	// testUnupgradedToProtocol.
-	testUnupgradedProtocol := Consensus[protocol.ConsensusCurrentVersion]
-	testUnupgradedProtocol.ApprovedUpgrades = map[protocol.ConsensusVersion]uint64{}
-
-	testUnupgradedProtocol.UpgradeVoteRounds = 3
-	testUnupgradedProtocol.UpgradeThreshold = 2
-	testUnupgradedProtocol.DefaultUpgradeWaitRounds = 3
-	b, err := strconv.ParseBool(os.Getenv("ALGORAND_TEST_UNUPGRADEDPROTOCOL_DELETE_UPGRADE"))
-	// Do not upgrade to the next version if
-	// ALGORAND_TEST_UNUPGRADEDPROTOCOL_DELETE_UPGRADE is set to true (e.g. 1, TRUE)
-	if err == nil && b {
-		// Configure as if testUnupgradedToProtocol is not supported by the binary
-		delete(Consensus, protocol.ConsensusTestUnupgradedToProtocol)
-	} else {
-		// Direct upgrade path from ConsensusTestUnupgradedProtocol to ConsensusTestUnupgradedToProtocol
-		// This is needed for the voting nodes vote to upgrade to the next protocol
-		testUnupgradedProtocol.ApprovedUpgrades[protocol.ConsensusTestUnupgradedToProtocol] = 0
-	}
-	Consensus[protocol.ConsensusTestUnupgradedProtocol] = testUnupgradedProtocol
-}
-
-func initConsensusTestFastUpgrade() {
-	fastUpgradeProtocols := make(map[protocol.ConsensusVersion]ConsensusParams)
-
-	for proto, params := range Consensus {
-		fastParams := params
-		fastParams.UpgradeVoteRounds = 5
-		fastParams.UpgradeThreshold = 3
-		fastParams.DefaultUpgradeWaitRounds = 5
-		fastParams.MaxVersionStringLen += len(protocol.ConsensusTestFastUpgrade(""))
-		fastParams.ApprovedUpgrades = make(map[protocol.ConsensusVersion]uint64)
-
-		for ver := range params.ApprovedUpgrades {
-			fastParams.ApprovedUpgrades[protocol.ConsensusTestFastUpgrade(ver)] = 0
-		}
-
-		fastUpgradeProtocols[protocol.ConsensusTestFastUpgrade(proto)] = fastParams
-	}
-
-	// Put the test protocols into the Consensus struct; this
-	// is done as a separate step so we don't recurse forever.
-	for proto, params := range fastUpgradeProtocols {
-		Consensus[proto] = params
-	}
-}
-
-=======
->>>>>>> 5df2b13a
 // Local holds the per-node-instance configuration settings for the protocol.
 type Local struct {
 	// Version tracks the current version of the defaults so we can migrate old -> new
@@ -827,8 +253,6 @@
 
 	// TelemetryToLog records messages to node.log that are normally sent to remote event monitoring
 	TelemetryToLog bool
-<<<<<<< HEAD
-=======
 
 	// DNSSecurityFlags instructs algod validating DNS responses.
 	// Possible fla values
@@ -848,7 +272,6 @@
 
 	// NetworkProtocolVersion overrides network protocol version ( if present )
 	NetworkProtocolVersion string
->>>>>>> 5df2b13a
 }
 
 // Filenames of config files within the configdir (e.g. ~/.algorand)

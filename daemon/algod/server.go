// Copyright (C) 2019-2020 Algorand, Inc.
// This file is part of go-algorand
//
// go-algorand is free software: you can redistribute it and/or modify
// it under the terms of the GNU Affero General Public License as
// published by the Free Software Foundation, either version 3 of the
// License, or (at your option) any later version.
//
// go-algorand is distributed in the hope that it will be useful,
// but WITHOUT ANY WARRANTY; without even the implied warranty of
// MERCHANTABILITY or FITNESS FOR A PARTICULAR PURPOSE.  See the
// GNU Affero General Public License for more details.
//
// You should have received a copy of the GNU Affero General Public License
// along with go-algorand.  If not, see <https://www.gnu.org/licenses/>.

package algod

import (
	"context"
	"fmt"
	"io/ioutil"
	"net"
	"net/http"
	_ "net/http/pprof" // net/http/pprof is for registering the pprof URLs with the web server, so http://localhost:8080/debug/pprof/ works.
	"os"
	"os/signal"
	"path/filepath"
	"strings"
	"syscall"
	"time"

	"github.com/algorand/go-deadlock"

	"github.com/algorand/go-algorand/config"
	apiServer "github.com/algorand/go-algorand/daemon/algod/api/server"
	"github.com/algorand/go-algorand/data/bookkeeping"
	"github.com/algorand/go-algorand/logging"
	"github.com/algorand/go-algorand/logging/telemetryspec"
	"github.com/algorand/go-algorand/node"
	"github.com/algorand/go-algorand/util/metrics"
	"github.com/algorand/go-algorand/util/tokens"
)

var server http.Server

// Server represents an instance of the REST API HTTP server
type Server struct {
	RootPath             string
	Genesis              bookkeeping.Genesis
	pidFile              string
	netFile              string
	netListenFile        string
	log                  logging.Logger
	node                 *node.AlgorandFullNode
	metricCollector      *metrics.MetricService
	metricServiceStarted bool
	stopping             chan struct{}
}

// Initialize creates a Node instance with applicable network services
func (s *Server) Initialize(cfg config.Local, phonebookAddresses []string) error {
	// set up node
	s.log = logging.Base()

	liveLog := filepath.Join(s.RootPath, "node.log")
	archive := filepath.Join(s.RootPath, cfg.LogArchiveName)
	fmt.Println("Logging to: ", liveLog)
	var maxLogAge time.Duration
	var err error
	if cfg.LogArchiveMaxAge != "" {
		maxLogAge, err = time.ParseDuration(cfg.LogArchiveMaxAge)
		if err != nil {
			s.log.Fatalf("invalid config LogArchiveMaxAge: %s", err)
			maxLogAge = 0
		}
	}
	logWriter := logging.MakeCyclicFileWriter(liveLog, archive, cfg.LogSizeLimit, maxLogAge)
	s.log.SetOutput(logWriter)
	s.log.SetJSONFormatter()
	s.log.SetLevel(logging.Level(cfg.BaseLoggerDebugLevel))
	setupDeadlockLogger()

	// configure the deadlock detector library
	switch {
	case cfg.DeadlockDetection > 0:
		// Explicitly enabled deadlock detection
		deadlock.Opts.Disable = false

	case cfg.DeadlockDetection < 0:
		// Explicitly disabled deadlock detection
		deadlock.Opts.Disable = true

	case cfg.DeadlockDetection == 0:
		// Default setting - host app should configure this
		// If host doesn't, the default is Disable = false (so, enabled)
	}

	// if we have the telemetry enabled, we want to use it's sessionid as part of the
	// collected metrics decorations.
	fmt.Fprintln(logWriter, "++++++++++++++++++++++++++++++++++++++++")
	fmt.Fprintln(logWriter, "Logging Starting")
	if s.log.GetTelemetryEnabled() {
		fmt.Fprintf(logWriter, "Telemetry Enabled: %s\n", s.log.GetTelemetryHostName())
		fmt.Fprintf(logWriter, "Session: %s\n", s.log.GetTelemetrySession())
	} else {
		fmt.Fprintln(logWriter, "Telemetry Disabled")
	}
	fmt.Fprintln(logWriter, "++++++++++++++++++++++++++++++++++++++++")

	metricLabels := map[string]string{}
	if s.log.GetTelemetryEnabled() {
		metricLabels["telemetry_session"] = s.log.GetTelemetrySession()
	}
	s.metricCollector = metrics.MakeMetricService(
		&metrics.ServiceConfig{
			NodeExporterListenAddress: cfg.NodeExporterListenAddress,
			Labels:                    metricLabels,
			NodeExporterPath:          cfg.NodeExporterPath,
		})

	s.node, err = node.MakeFull(s.log, s.RootPath, cfg, phonebookAddresses, s.Genesis)
	if os.IsNotExist(err) {
		return fmt.Errorf("node has not been installed: %s", err)
	}
	if err != nil {
		return fmt.Errorf("couldn't initialize the node: %s", err)
	}

	return nil
}

// helper handles startup of tcp listener
func makeListener(addr string) (net.Listener, error) {
	var listener net.Listener
	var err error
	if (addr == "127.0.0.1:0") || (addr == ":0") {
		// if port 0 is provided, prefer port 8080 first, then fall back to port 0
		preferredAddr := strings.Replace(addr, ":0", ":8080", -1)
		listener, err = net.Listen("tcp", preferredAddr)
		if err == nil {
			return listener, err
		}
	}
	// err was not nil or :0 was not provided, fall back to originally passed addr
	return net.Listen("tcp", addr)
}

// Start starts a Node instance and its network services
func (s *Server) Start() {
	s.log.Info("Trying to start an Algorand node")
	fmt.Print("Initializing the Algorand node... ")
	s.node.Start()
	s.log.Info("Successfully started an Algorand node.")
	fmt.Println("Success!")

	cfg := s.node.Config()

	if cfg.EnableMetricReporting {
		if err := s.metricCollector.Start(context.Background()); err != nil {
			// log this error
			s.log.Infof("Unable to start metric collection service : %v", err)
		}
		s.metricServiceStarted = true
	}

	apiToken, err := tokens.GetAndValidateAPIToken(s.RootPath, tokens.AlgodTokenFilename)
	if err != nil {
		fmt.Printf("APIToken error: %v\n", err)
		os.Exit(1)
	}

	s.stopping = make(chan struct{})

	// use the data dir as the static file dir (for our API server), there's
	// no need to separate the two yet. This lets us serve the swagger.json file.
	apiHandler := apiServer.NewRouter(s.log, s.node, s.stopping, apiToken)

	addr := cfg.EndpointAddress
	if addr == "" {
		addr = ":http"
	}

	listener, err := makeListener(addr)

	if err != nil {
		fmt.Printf("Could not start node: %v\n", err)
		os.Exit(1)
	}

	addr = listener.Addr().String()
	server = http.Server{
		Addr:         addr,
		Handler:      apiHandler,
		ReadTimeout:  time.Duration(cfg.RestReadTimeoutSeconds) * time.Second,
		WriteTimeout: time.Duration(cfg.RestWriteTimeoutSeconds) * time.Second,
	}

	tcpListener := listener.(*net.TCPListener)
	errChan := make(chan error, 1)
	go func() {
		err = server.Serve(tcpListener)
		errChan <- err
	}()

	// Set up files for our PID and our listening address
	s.pidFile = filepath.Join(s.RootPath, "algod.pid")
	s.netFile = filepath.Join(s.RootPath, "algod.net")
	ioutil.WriteFile(s.pidFile, []byte(fmt.Sprintf("%d\n", os.Getpid())), 0644)
	ioutil.WriteFile(s.netFile, []byte(fmt.Sprintf("%s\n", addr)), 0644)

	listenAddr, listening := s.node.ListeningAddress()
	if listening {
		s.netListenFile = filepath.Join(s.RootPath, "algod-listen.net")
		ioutil.WriteFile(s.netListenFile, []byte(fmt.Sprintf("%s\n", listenAddr)), 0644)
	}

	// Handle signals cleanly
	c := make(chan os.Signal)
	signal.Notify(c, os.Interrupt, syscall.SIGTERM, syscall.SIGINT)
	signal.Ignore(syscall.SIGHUP)

	fmt.Printf("Node running and accepting RPC requests over HTTP on port %v. Press Ctrl-C to exit\n", addr)
	select {
	case err := <-errChan:
		if err != nil {
			s.log.Warn(err)
		} else {
			s.log.Info("Node exited successfully")
		}
		s.Stop()
	case sig := <-c:
		fmt.Printf("Exiting on %v\n", sig)
		s.Stop()
		os.Exit(0)
	}
}

// Stop initiates a graceful shutdown of the node by shutting down the network server.
func (s *Server) Stop() {
	// close the s.stopping, which would signal the rest api router that any pending commands
	// should be aborted.
	close(s.stopping)

	// Attempt to log a shutdown event before we exit...
	s.log.Event(telemetryspec.ApplicationState, telemetryspec.ShutdownEvent)

	s.node.Stop()

	err := server.Shutdown(context.Background())
	if err != nil {
		s.log.Error(err)
	}

	if s.metricServiceStarted {
		if err := s.metricCollector.Shutdown(); err != nil {
			// log this error
			s.log.Infof("Unable to shutdown metric collection service : %v", err)
		}
		s.metricServiceStarted = false
	}

	s.log.CloseTelemetry()

	os.Remove(s.pidFile)
	os.Remove(s.netFile)
	os.Remove(s.netListenFile)
<<<<<<< HEAD
}

// OverridePhonebook is used to replace the phonebook associated with
// the server's node.
func (s *Server) OverridePhonebook(dialOverride ...string) {
	s.node.ReplacePeerList(dialOverride...)
=======
>>>>>>> 5df2b13a
}<|MERGE_RESOLUTION|>--- conflicted
+++ resolved
@@ -265,13 +265,4 @@
 	os.Remove(s.pidFile)
 	os.Remove(s.netFile)
 	os.Remove(s.netListenFile)
-<<<<<<< HEAD
-}
-
-// OverridePhonebook is used to replace the phonebook associated with
-// the server's node.
-func (s *Server) OverridePhonebook(dialOverride ...string) {
-	s.node.ReplacePeerList(dialOverride...)
-=======
->>>>>>> 5df2b13a
 }
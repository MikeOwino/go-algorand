// Copyright (C) 2019-2020 Algorand, Inc.
// This file is part of go-algorand
//
// go-algorand is free software: you can redistribute it and/or modify
// it under the terms of the GNU Affero General Public License as
// published by the Free Software Foundation, either version 3 of the
// License, or (at your option) any later version.
//
// go-algorand is distributed in the hope that it will be useful,
// but WITHOUT ANY WARRANTY; without even the implied warranty of
// MERCHANTABILITY or FITNESS FOR A PARTICULAR PURPOSE.  See the
// GNU Affero General Public License for more details.
//
// You should have received a copy of the GNU Affero General Public License
// along with go-algorand.  If not, see <https://www.gnu.org/licenses/>.

package node

import (
	"context"
	"fmt"
	"time"

	"github.com/algorand/go-algorand/agreement"
	"github.com/algorand/go-algorand/catchup"
	"github.com/algorand/go-algorand/data"
	"github.com/algorand/go-algorand/data/basics"
	"github.com/algorand/go-algorand/data/bookkeeping"
	"github.com/algorand/go-algorand/data/committee"
	"github.com/algorand/go-algorand/data/pools"
	"github.com/algorand/go-algorand/ledger"
	"github.com/algorand/go-algorand/logging"
	"github.com/algorand/go-algorand/logging/telemetryspec"
<<<<<<< HEAD
=======
	"github.com/algorand/go-algorand/network"
>>>>>>> 5df2b13a
	"github.com/algorand/go-algorand/util/execpool"
)

// TODO these implementations should be pushed down into the corresponding structs or alternatively turned into new structs in the correct subpackages

type blockAuthenticatorImpl struct {
	*data.Ledger
	*agreement.AsyncVoteVerifier
}

func (i blockAuthenticatorImpl) Authenticate(block *bookkeeping.Block, cert *agreement.Certificate) error {
	return cert.Authenticate(*block, i.Ledger, i.AsyncVoteVerifier)
}

func (i blockAuthenticatorImpl) Quit() {
	i.AsyncVoteVerifier.Quit()
}

type blockValidatorImpl struct {
	l                *data.Ledger
	tp               *pools.TransactionPool
	verificationPool execpool.BacklogPool
}

// Validate implements BlockValidator.Validate.
func (i blockValidatorImpl) Validate(ctx context.Context, e bookkeeping.Block) (agreement.ValidatedBlock, error) {
	b := &e
	lvb, err := i.l.Validate(ctx, *b, i.tp, i.verificationPool)
	if err != nil {
		return nil, err
	}

	return validatedBlock{vb: lvb}, nil
}

type blockFactoryImpl struct {
	l                *data.Ledger
	tp               *pools.TransactionPool
	logStats         bool
	verificationPool execpool.BacklogPool
}

func makeBlockFactory(l *data.Ledger, tp *pools.TransactionPool, logStats bool, executionPool execpool.BacklogPool) *blockFactoryImpl {
	bf := &blockFactoryImpl{
		l:                l,
		tp:               tp,
		logStats:         logStats,
		verificationPool: executionPool,
	}
	return bf
}

// AssembleBlock implements Ledger.AssembleBlock.
func (i *blockFactoryImpl) AssembleBlock(round basics.Round, deadline time.Time) (agreement.ValidatedBlock, error) {
	start := time.Now()
	prev, err := i.l.BlockHdr(round - 1)
	if err != nil {
		return nil, fmt.Errorf("could not make proposals at round %d: could not read block from ledger: %v", round, err)
	}

	newEmptyBlk := bookkeeping.MakeBlock(prev)

	eval, err := i.l.StartEvaluator(newEmptyBlk.BlockHeader)
	if err != nil {
		return nil, fmt.Errorf("could not make proposals at round %d: could not start evaluator: %v", round, err)
	}

	var stats telemetryspec.AssembleBlockMetrics
	stats.AssembleBlockStats = i.l.AssemblePayset(i.tp, eval, deadline)

	// Measure time here because we want to know how close to deadline we are
	dt := time.Now().Sub(start)
	stats.AssembleBlockStats.Nanoseconds = dt.Nanoseconds()

	lvb, err := eval.GenerateBlock()
	if err != nil {
		return nil, fmt.Errorf("could not make proposals at round %d: could not finish evaluator: %v", round, err)
	}

	if i.logStats {
		var details struct {
			Round uint64
		}
		details.Round = uint64(round)
		logging.Base().Metrics(telemetryspec.Transaction, stats, details)
	}

	return validatedBlock{vb: lvb}, nil
}

// validatedBlock satisfies agreement.ValidatedBlock
type validatedBlock struct {
	vb *ledger.ValidatedBlock
}

// WithSeed satisfies the agreement.ValidatedBlock interface.
func (vb validatedBlock) WithSeed(s committee.Seed) agreement.ValidatedBlock {
	lvb := vb.vb.WithSeed(s)
	return validatedBlock{vb: &lvb}
}

// Block satisfies the agreement.ValidatedBlock interface.
func (vb validatedBlock) Block() bookkeeping.Block {
	blk := vb.vb.Block()
	return blk
}

// agreementLedger implements the agreement.Ledger interface.
type agreementLedger struct {
	*data.Ledger
	UnmatchedPendingCertificates chan catchup.PendingUnmatchedCertificate
<<<<<<< HEAD
}

func makeAgreementLedger(ledger *data.Ledger) agreementLedger {
	return agreementLedger{
		Ledger:                       ledger,
		UnmatchedPendingCertificates: make(chan catchup.PendingUnmatchedCertificate, 1),
=======
	n                            network.GossipNode
}

func makeAgreementLedger(ledger *data.Ledger, net network.GossipNode) agreementLedger {
	return agreementLedger{
		Ledger:                       ledger,
		UnmatchedPendingCertificates: make(chan catchup.PendingUnmatchedCertificate, 1),
		n:                            net,
>>>>>>> 5df2b13a
	}
}

// EnsureBlock implements agreement.LedgerWriter.EnsureBlock.
func (l agreementLedger) EnsureBlock(e bookkeeping.Block, c agreement.Certificate) {
	l.Ledger.EnsureBlock(&e, c)
	// let the network know that we've made some progress.
	l.n.OnNetworkAdvance()
}

// EnsureValidatedBlock implements agreement.LedgerWriter.EnsureValidatedBlock.
func (l agreementLedger) EnsureValidatedBlock(ve agreement.ValidatedBlock, c agreement.Certificate) {
	l.Ledger.EnsureValidatedBlock(ve.(validatedBlock).vb, c)
	// let the network know that we've made some progress.
	l.n.OnNetworkAdvance()
}

// EnsureDigest implements agreement.LedgerWriter.EnsureDigest.
<<<<<<< HEAD
func (l agreementLedger) EnsureDigest(cert agreement.Certificate, quit chan struct{}, verifier *agreement.AsyncVoteVerifier) {
	certRoundReachedCh := l.Wait(cert.Round)
	// clear out the pending certificates ( if any )
	select {
	case pendingCert := <-l.UnmatchedPendingCertificates:
		logging.Base().Debugf("agreementLedger.EnsureDigest has flushed out pending request for certificate for round %d in favor of recent certificate for round %d", pendingCert.Cert.Round, cert.Round)
	default:
	}

	// if the quit channel is closed, we want to exit here before placing the request on the UnmatchedPendingCertificates
	// channel.
	select {
	case <-quit:
		logging.Base().Debugf("EnsureDigest was asked to quit before we enqueue the certificate request")
		return
=======
func (l agreementLedger) EnsureDigest(cert agreement.Certificate, verifier *agreement.AsyncVoteVerifier) {
	// let the network know that we've made some progress.
	// this might be controverasl since we haven't received the entire block, but we did get the
	// certificate, which means that network connections are likely to be just fine.
	l.n.OnNetworkAdvance()

	// clear out the pending certificates ( if any )
	select {
	case pendingCert := <-l.UnmatchedPendingCertificates:
		logging.Base().Debugf("agreementLedger.EnsureDigest has flushed out pending request for certificate for round %d in favor of recent certificate for round %d", pendingCert.Cert.Round, cert.Round)
>>>>>>> 5df2b13a
	default:
	}

	// The channel send to UnmatchedPendingCertificates is guaranteed to be non-blocking since due to the fact that -
	// 1. the channel capacity is 1
	// 2. we just cleared a single item off this channel ( if there was any )
	// 3. the EnsureDigest method is being called with the agreeement service guarantee
	// 4. no other senders to this channel exists
<<<<<<< HEAD
	// we want to have this as a select statement to check if we neeed to exit before enqueueing the task to the catchup service.
	l.UnmatchedPendingCertificates <- catchup.PendingUnmatchedCertificate{Cert: cert, VoteVerifier: verifier}

	defer func() {
		// clear out the content of the UnmatchedPendingCertificates channel if we somehow managed to get this round aquired by a different method ( i.e. regular catchup )
		select {
		case <-l.UnmatchedPendingCertificates:
		default:
		}
	}()

	select {
	case <-quit:
		logging.Base().Debugf("EnsureDigest was asked to quit before we could acquire the block")
	case <-certRoundReachedCh:
		// great! we've reached the desired round.
	}
=======
	l.UnmatchedPendingCertificates <- catchup.PendingUnmatchedCertificate{Cert: cert, VoteVerifier: verifier}
>>>>>>> 5df2b13a
}<|MERGE_RESOLUTION|>--- conflicted
+++ resolved
@@ -31,10 +31,7 @@
 	"github.com/algorand/go-algorand/ledger"
 	"github.com/algorand/go-algorand/logging"
 	"github.com/algorand/go-algorand/logging/telemetryspec"
-<<<<<<< HEAD
-=======
 	"github.com/algorand/go-algorand/network"
->>>>>>> 5df2b13a
 	"github.com/algorand/go-algorand/util/execpool"
 )
 
@@ -146,14 +143,6 @@
 type agreementLedger struct {
 	*data.Ledger
 	UnmatchedPendingCertificates chan catchup.PendingUnmatchedCertificate
-<<<<<<< HEAD
-}
-
-func makeAgreementLedger(ledger *data.Ledger) agreementLedger {
-	return agreementLedger{
-		Ledger:                       ledger,
-		UnmatchedPendingCertificates: make(chan catchup.PendingUnmatchedCertificate, 1),
-=======
 	n                            network.GossipNode
 }
 
@@ -162,7 +151,6 @@
 		Ledger:                       ledger,
 		UnmatchedPendingCertificates: make(chan catchup.PendingUnmatchedCertificate, 1),
 		n:                            net,
->>>>>>> 5df2b13a
 	}
 }
 
@@ -181,23 +169,6 @@
 }
 
 // EnsureDigest implements agreement.LedgerWriter.EnsureDigest.
-<<<<<<< HEAD
-func (l agreementLedger) EnsureDigest(cert agreement.Certificate, quit chan struct{}, verifier *agreement.AsyncVoteVerifier) {
-	certRoundReachedCh := l.Wait(cert.Round)
-	// clear out the pending certificates ( if any )
-	select {
-	case pendingCert := <-l.UnmatchedPendingCertificates:
-		logging.Base().Debugf("agreementLedger.EnsureDigest has flushed out pending request for certificate for round %d in favor of recent certificate for round %d", pendingCert.Cert.Round, cert.Round)
-	default:
-	}
-
-	// if the quit channel is closed, we want to exit here before placing the request on the UnmatchedPendingCertificates
-	// channel.
-	select {
-	case <-quit:
-		logging.Base().Debugf("EnsureDigest was asked to quit before we enqueue the certificate request")
-		return
-=======
 func (l agreementLedger) EnsureDigest(cert agreement.Certificate, verifier *agreement.AsyncVoteVerifier) {
 	// let the network know that we've made some progress.
 	// this might be controverasl since we haven't received the entire block, but we did get the
@@ -208,7 +179,6 @@
 	select {
 	case pendingCert := <-l.UnmatchedPendingCertificates:
 		logging.Base().Debugf("agreementLedger.EnsureDigest has flushed out pending request for certificate for round %d in favor of recent certificate for round %d", pendingCert.Cert.Round, cert.Round)
->>>>>>> 5df2b13a
 	default:
 	}
 
@@ -217,25 +187,5 @@
 	// 2. we just cleared a single item off this channel ( if there was any )
 	// 3. the EnsureDigest method is being called with the agreeement service guarantee
 	// 4. no other senders to this channel exists
-<<<<<<< HEAD
-	// we want to have this as a select statement to check if we neeed to exit before enqueueing the task to the catchup service.
 	l.UnmatchedPendingCertificates <- catchup.PendingUnmatchedCertificate{Cert: cert, VoteVerifier: verifier}
-
-	defer func() {
-		// clear out the content of the UnmatchedPendingCertificates channel if we somehow managed to get this round aquired by a different method ( i.e. regular catchup )
-		select {
-		case <-l.UnmatchedPendingCertificates:
-		default:
-		}
-	}()
-
-	select {
-	case <-quit:
-		logging.Base().Debugf("EnsureDigest was asked to quit before we could acquire the block")
-	case <-certRoundReachedCh:
-		// great! we've reached the desired round.
-	}
-=======
-	l.UnmatchedPendingCertificates <- catchup.PendingUnmatchedCertificate{Cert: cert, VoteVerifier: verifier}
->>>>>>> 5df2b13a
 }
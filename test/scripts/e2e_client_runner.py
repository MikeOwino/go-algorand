--- conflicted
+++ resolved
@@ -298,8 +298,6 @@
         if normal_cleanup:
             raise e
     already_deleted = True
-<<<<<<< HEAD
-=======
 
 def reportcomms(p, stdout, stderr):
     cmdr = repr(p.args)
@@ -311,7 +309,6 @@
         sys.stderr.write('output from {}:\n{}\n\n'.format(cmdr, stdout))
     if stderr:
         sys.stderr.write('stderr from {}:\n{}\n\n'.format(cmdr, stderr))
->>>>>>> fdf3a4c2
 
 def xrun(cmd, *args, **kwargs):
     timeout = kwargs.pop('timeout', None)
@@ -328,41 +325,17 @@
         else:
             stdout,stderr = p.communicate()
     except subprocess.TimeoutExpired as te:
-<<<<<<< HEAD
-        cmdr = repr(cmd)
-        logger.error('subprocess timed out {}'.format(cmdr), exc_info=True)
-        if p.stdout:
-            sys.stderr.write('output from {}:\n{}\n\n'.format(cmdr, p.stdout.read()))
-        if p.stderr:
-            sys.stderr.write('stderr from {}:\n{}\n\n'.format(cmdr, p.stderr.read()))
-        raise
-    except Exception as e:
-        cmdr = repr(cmd)
-        logger.error('subprocess exception {}'.format(cmdr), exc_info=True)
-        if p.stdout:
-            sys.stderr.write('output from {}:\n{}\n\n'.format(cmdr, p.stdout.read()))
-        if p.stderr:
-            sys.stderr.write('stderr from {}:\n{}\n\n'.format(cmdr, p.stderr.read()))
-=======
         logger.error('subprocess timed out {!r}'.format(cmd), exc_info=True)
         reportcomms(p, stdout, stderr)
         raise
     except Exception as e:
         logger.error('subprocess exception {!r}'.format(cmd), exc_info=True)
         reportcomms(p, stdout, stderr)
->>>>>>> fdf3a4c2
         raise
     if p.returncode != 0:
         cmdr = repr(cmd)
         logger.error('cmd failed {}'.format(cmdr))
-<<<<<<< HEAD
-        if p.stdout:
-            sys.stderr.write('output from {}:\n{}\n\n'.format(cmdr, p.stdout.read()))
-        if p.stderr:
-            sys.stderr.write('stderr from {}:\n{}\n\n'.format(cmdr, p.stderr.read()))
-=======
         reportcomms(p, stdout, stderr)
->>>>>>> fdf3a4c2
         raise Exception('error: cmd failed: {}'.format(cmdr))
 
 _logging_format = '%(asctime)s :%(lineno)d %(message)s'
